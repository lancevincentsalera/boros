use std::{sync::Arc, time::Duration};

use gasket::framework::*;
use peer::PeerError;
use peer_manager::{PeerManager, PeerManagerError};
use rand::{seq::IndexedRandom, Rng};
use serde::Deserialize;
use thiserror::Error;
use tokio::time::sleep;
use tracing::info;

use crate::{
    ledger::{relay::RelayDataAdapter, u5c::U5cDataAdapter},
    priority::Priority,
    storage::{sqlite::SqliteTransaction, Transaction, TransactionStatus},
};

use super::CAP;

pub mod mempool;
pub mod peer;
pub mod peer_manager;

#[derive(Error, Debug)]
pub enum FanoutError {
    #[error("peer manager error: {0}")]
    PeerManager(#[from] PeerManagerError),

    #[error("peer error: {0}")]
    Peer(#[from] PeerError),

    #[error("worker error: {0}")]
    Worker(#[from] gasket::framework::WorkerError),
}

pub enum FanoutUnit {
    Transactions(Vec<Transaction>),
    PeerDiscovery(String),
}

#[derive(Stage)]
#[stage(name = "fanout", unit = "FanoutUnit", worker = "Worker")]
pub struct Stage {
    config: PeerManagerConfig,
    relay_adapter: Arc<dyn RelayDataAdapter + Send + Sync>,
    u5c_adapter: Arc<dyn U5cDataAdapter>,
    storage: Arc<SqliteTransaction>,
    priority: Arc<Priority>,
}

impl Stage {
    pub fn new(
        config: PeerManagerConfig,
        relay_adapter: Arc<dyn RelayDataAdapter + Send + Sync>,
        u5c_adapter: Arc<dyn U5cDataAdapter>,
        storage: Arc<SqliteTransaction>,
        priority: Arc<Priority>,
    ) -> Self {
        Self {
            config,
            relay_adapter,
            u5c_adapter,
            storage,
            priority,
        }
    }
}

pub struct Worker {
    peer_manager: PeerManager,
    peer_discovery_queue: u8,
    relay_adapter: Arc<dyn RelayDataAdapter + Send + Sync>,
}

#[async_trait::async_trait(?Send)]
impl gasket::framework::Worker<Stage> for Worker {
    async fn bootstrap(stage: &Stage) -> Result<Self, WorkerError> {
        let peer_addresses = stage.config.peers.clone();

        info!("Bootstrap Peer Addresses: {:?}", peer_addresses);

        let mut peer_manager = PeerManager::new(2, peer_addresses);
        peer_manager.init().await.or_retry()?;

        let relay_adapter = stage.relay_adapter.clone();

        Ok(Self {
            peer_manager,
            peer_discovery_queue: 0,
            relay_adapter,
        })
    }

    async fn schedule(
        &mut self,
        stage: &mut Stage,
    ) -> Result<WorkSchedule<FanoutUnit>, WorkerError> {
        let desired_count = stage.config.desired_peer_count;
        let peer_per_request = stage.config.peers_per_request;
        let additional_peers_required =
            desired_count as usize - self.peer_manager.connected_peers_count().await;

<<<<<<< HEAD
        let transactions = stage
            .priority
            .next(TransactionStatus::Validated)
=======
        // TODO: calculate the current cap, (CAP - busy slots) = available cap
        let transactions = stage
            .priority
            .next(TransactionStatus::Validated, CAP)
>>>>>>> 69847b53
            .await
            .or_retry()?;

        if !transactions.is_empty() {
            return Ok(WorkSchedule::Unit(FanoutUnit::Transactions(transactions)));
        }

        if self.peer_discovery_queue < additional_peers_required as u8 {
            info!("Additional Peers Required: {}", additional_peers_required);
            let from_pool_relay = self.relay_adapter.get_relays().await;
            let from_pool_relay = from_pool_relay.choose(&mut rand::rng()).cloned();
            let from_peer_discovery = self
                .peer_manager
                .pick_peer_rand(peer_per_request)
                .await
                .or_retry()?;

            let mut rng = rand::rng();
            let chosen_peer = if rng.random_bool(0.5) {
                info!("Onchain Relay chosen: {:?}", from_pool_relay);
                from_pool_relay
            } else {
                info!("P2P Relay chosen: {:?}", from_peer_discovery);
                from_peer_discovery
            };

            if let Some(peer_addr) = chosen_peer {
                self.peer_discovery_queue += 1;
                return Ok(WorkSchedule::Unit(FanoutUnit::PeerDiscovery(peer_addr)));
            }
        }

        sleep(Duration::from_secs(1)).await;
        Ok(WorkSchedule::Idle)
    }

    async fn execute(&mut self, unit: &FanoutUnit, stage: &mut Stage) -> Result<(), WorkerError> {
        match unit {
            FanoutUnit::Transactions(transactions) => {
                for transaction in transactions {
                    let mut transaction = transaction.clone();
                    info!("Propagating Transaction: {}", transaction.id);

                    let tip = stage.u5c_adapter.fetch_tip().await.or_retry()?;

                    self.peer_manager.add_tx(transaction.raw.clone()).await;

                    transaction.status = TransactionStatus::InFlight;
                    transaction.slot = Some(tip.0);

                    stage.storage.update(&transaction).await.or_retry()?;
                }
            }
            FanoutUnit::PeerDiscovery(peer_addr) => {
                info!("Connecting to peer: {}", peer_addr);
                self.peer_manager.add_peer(peer_addr).await;
                self.peer_discovery_queue -= 1;
            }
        }
        Ok(())
    }
}

#[derive(Deserialize, Clone)]
pub struct PeerManagerConfig {
    peers: Vec<String>,
    desired_peer_count: u8,
    peers_per_request: u8,
}

// Test for Fanout Stage
#[cfg(test)]
pub mod mock_ouroboros_tx_submit_server;

#[cfg(test)]
mod fanout_tests {
    use std::{sync::Arc, time::Duration};

    use hex::decode;
    use mock_ouroboros_tx_submit_server::MockOuroborosTxSubmitPeerServer;
    use pallas::ledger::traverse::MultiEraTx;

    use super::*;

    #[tokio::test]
    async fn it_should_fanout_stage() {
        let _ = tracing_subscriber::fmt().with_env_filter("info").try_init();

        let peer_server = Arc::new(MockOuroborosTxSubmitPeerServer::new(
            "0.0.0.0:3001".to_string(),
            2,
        ));
        peer_server.clone().init().await;

        tokio::time::sleep(Duration::from_millis(200)).await;
        let mut tx_submit_peer_client = peer::Peer::new("127.0.0.1:3001", 2);
        tx_submit_peer_client.init().await.unwrap();

        tokio::time::sleep(Duration::from_secs(1)).await;

        // add txs to peer client
        let cbor_data = "84a300d90102828258202000fbfaa10c6b316fe4b23c60b42313fc2ad89b51c7397f82a4a5ca97bd62a9008258202000fbfaa10c6b316fe4b23c60b42313fc2ad89b51c7397f82a4a5ca97bd62a901018182581d606e2e6d54e1a27ad640786852e20c22fb982ebcee4773a2926aae4b391b00000001a1166016021a0002aa3da100d9010281825820524e506f6a872c4ee3ee6d4b9913670c4b441860b3aa5438de92a676e20f527b5840233e9119fa6a3c58ab42bc384f506c2906104ebb059ab4ea6cc79305ff46c7e194d634d23ff775f92e51246e328711e6cbf38aeda01a1885f922047323c68c04f5f6";

        // Read the raw bytes from the request body.
        let raw_cbor = match decode(cbor_data) {
            Ok(bytes) => bytes,
            Err(e) => {
                tracing::error!("Failed to decode hex string: {:?}", e);
                return;
            }
        };

        let tx = MultiEraTx::decode(&raw_cbor).unwrap();
        let tx_id = tx.hash();

        tracing::info!("Tx Hash: {:?}", tx_id);

        tx_submit_peer_client.add_tx(raw_cbor.clone()).await;

        // wait for server to stop
        tracing::info!("Waiting for server to stop..");
        loop {
            tokio::time::sleep(Duration::from_millis(10000)).await;
            let is_done = peer_server.is_done.read().unwrap();
            tracing::info!("Is Server done: {:?}", *is_done);
            if *is_done {
                break;
            }
            drop(is_done);
        }

        let server_acknowledge_txs = peer_server.acknowledge_txs.lock().unwrap();
        let mut found = false;

        for tx_from_server in server_acknowledge_txs.iter() {
            tracing::info!(
                "Tx from server: {:?}, Tx from client: {:?}",
                tx_from_server,
                tx_id
            );
            if tx_from_server == &tx_id {
                found = true;
                break;
            }
        }
        assert!(found);
    }
}<|MERGE_RESOLUTION|>--- conflicted
+++ resolved
@@ -100,16 +100,10 @@
         let additional_peers_required =
             desired_count as usize - self.peer_manager.connected_peers_count().await;
 
-<<<<<<< HEAD
-        let transactions = stage
-            .priority
-            .next(TransactionStatus::Validated)
-=======
         // TODO: calculate the current cap, (CAP - busy slots) = available cap
         let transactions = stage
             .priority
             .next(TransactionStatus::Validated, CAP)
->>>>>>> 69847b53
             .await
             .or_retry()?;
 
