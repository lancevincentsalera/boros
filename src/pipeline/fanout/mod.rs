use std::{sync::Arc, time::Duration};

use gasket::framework::*;
use peer_manager::{PeerManager, PeerManagerInitConfig};
use serde::Deserialize;
use tokio::time::sleep;
use tracing::info;

use crate::storage::{sqlite::SqliteTransaction, Transaction, TransactionStatus};

pub mod mempool;
pub mod peer;
pub mod peer_manager;

#[derive(Stage)]
#[stage(name = "fanout", unit = "Transaction", worker = "Worker")]
pub struct Stage {
    storage: Arc<SqliteTransaction>,
    config: PeerManagerConfig,
}

impl Stage {
    pub fn new(storage: Arc<SqliteTransaction>, config: PeerManagerConfig) -> Self {
        Self { storage, config }
    }
}

pub struct Worker {
    peer_manager: PeerManager,
}

#[async_trait::async_trait(?Send)]
impl gasket::framework::Worker<Stage> for Worker {
    async fn bootstrap(stage: &Stage) -> Result<Self, WorkerError> {
        let peer_addresses = stage.config.peers.clone();
        let desired_peer_count = stage.config.desired_peer_count;

        info!("Peer Addresses: {:?}", peer_addresses);

        let mut peer_manager = PeerManager::new(2, peer_addresses);
        peer_manager
            .init(PeerManagerInitConfig {
                desired_peers: desired_peer_count,
            })
            .await
            .unwrap();

        Ok(Self { peer_manager })
    }

    async fn schedule(
        &mut self,
        stage: &mut Stage,
    ) -> Result<WorkSchedule<Transaction>, WorkerError> {
        if let Some(tx) = stage
            .storage
            .next(TransactionStatus::Validated)
            .await
            .or_retry()?
        {
            return Ok(WorkSchedule::Unit(tx));
        }

        sleep(Duration::from_secs(1)).await;
        Ok(WorkSchedule::Idle)
    }

    async fn execute(&mut self, unit: &Transaction, stage: &mut Stage) -> Result<(), WorkerError> {
        let mut transaction = unit.clone();
        info!("fanout {}", transaction.id);

        // extract cbor from unit and pass it to tx_submit_peer_manager
        // comment out for now until we have a proper tx to submit
        self.peer_manager.add_tx(transaction.raw.clone()).await;

        transaction.status = TransactionStatus::InFlight;
        stage.storage.update(&transaction).await.or_retry()?;

        Ok(())
    }
}

#[derive(Deserialize, Clone)]
pub struct PeerManagerConfig {
    peers: Vec<String>,
    desired_peer_count: u8,
}

// Test for Fanout Stage
#[cfg(test)]
pub mod mock_ouroboros_tx_submit_server;

#[cfg(test)]
mod fanout_tests {
    use std::{sync::Arc, time::Duration};

    use hex::decode;
    use mock_ouroboros_tx_submit_server::MockOuroborosTxSubmitPeerServer;
    use pallas::ledger::traverse::MultiEraTx;

    use super::*;

    #[tokio::test]
    async fn it_should_fanout_stage() {
        let _ = tracing_subscriber::fmt().with_env_filter("info").try_init();

        let peer_server = Arc::new(MockOuroborosTxSubmitPeerServer::new(
            "0.0.0.0:3001".to_string(),
            2,
        ));
        peer_server.clone().init().await;

        tokio::time::sleep(Duration::from_millis(200)).await;
        let mut tx_submit_peer_client = peer::Peer::new("127.0.0.1:3001", 2);

        tx_submit_peer_client.init().await.unwrap();

        tokio::time::sleep(Duration::from_secs(1)).await;

        // add txs to peer client
        let cbor_data = "84a300d90102828258202000fbfaa10c6b316fe4b23c60b42313fc2ad89b51c7397f82a4a5ca97bd62a9008258202000fbfaa10c6b316fe4b23c60b42313fc2ad89b51c7397f82a4a5ca97bd62a901018182581d606e2e6d54e1a27ad640786852e20c22fb982ebcee4773a2926aae4b391b00000001a1166016021a0002aa3da100d9010281825820524e506f6a872c4ee3ee6d4b9913670c4b441860b3aa5438de92a676e20f527b5840233e9119fa6a3c58ab42bc384f506c2906104ebb059ab4ea6cc79305ff46c7e194d634d23ff775f92e51246e328711e6cbf38aeda01a1885f922047323c68c04f5f6";

        // Read the raw bytes from the request body.
        let raw_cbor = match decode(cbor_data) {
            Ok(bytes) => bytes,
            Err(e) => {
                tracing::error!("Failed to decode hex string: {:?}", e);
                return;
            }
        };

        let tx = MultiEraTx::decode(&raw_cbor).unwrap();
        let tx_id = tx.hash();

        tracing::info!("Tx Hash: {:?}", tx_id);

        tx_submit_peer_client.add_tx(raw_cbor.clone()).await;

        // wait for server to stop
        tracing::info!("Waiting for server to stop..");
        loop {
<<<<<<< HEAD
            tokio::time::sleep(Duration::from_millis(1000)).await;
=======
            tokio::time::sleep(Duration::from_millis(10000)).await;
>>>>>>> 883f6936
            let is_done = peer_server.is_done.read().unwrap();
            tracing::info!("Is Server done: {:?}", *is_done);
            if *is_done {
                break;
            }
            drop(is_done);
        }

        let server_acknowledge_txs = peer_server.acknowledge_txs.lock().unwrap();
        let mut found = false;

        for tx_from_server in server_acknowledge_txs.iter() {
            tracing::info!(
                "Tx from server: {:?}, Tx from client: {:?}",
                tx_from_server,
                tx_id
            );
            if tx_from_server == &tx_id {
                found = true;
                break;
            }
        }
        assert!(found);
    }
}<|MERGE_RESOLUTION|>--- conflicted
+++ resolved
@@ -139,11 +139,7 @@
         // wait for server to stop
         tracing::info!("Waiting for server to stop..");
         loop {
-<<<<<<< HEAD
-            tokio::time::sleep(Duration::from_millis(1000)).await;
-=======
             tokio::time::sleep(Duration::from_millis(10000)).await;
->>>>>>> 883f6936
             let is_done = peer_server.is_done.read().unwrap();
             tracing::info!("Is Server done: {:?}", *is_done);
             if *is_done {
