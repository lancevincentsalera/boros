--- conflicted
+++ resolved
@@ -9,14 +9,7 @@
 use tokio::time::sleep;
 use tracing::info;
 
-<<<<<<< HEAD
 use crate::{ledger::relay::MockRelayDataAdapter, storage::{sqlite::SqliteTransaction, Transaction, TransactionStatus}};
-=======
-use crate::{
-    ledger::u5c::U5cDataAdapter,
-    storage::{sqlite::SqliteTransaction, Transaction, TransactionStatus},
-};
->>>>>>> 4c0ed459
 
 pub mod mempool;
 pub mod peer;
@@ -127,8 +120,7 @@
         sleep(Duration::from_secs(1)).await;
         Ok(WorkSchedule::Idle)
     }
-
-<<<<<<< HEAD
+  
     async fn execute(&mut self, unit: &FanoutUnit, stage: &mut Stage) -> Result<(), WorkerError> {
         match unit {
             FanoutUnit::Transaction(tx) => {
@@ -144,23 +136,6 @@
                 self.peer_discovery_queue -= 1;
             }
         }
-=======
-    async fn execute(&mut self, unit: &Transaction, stage: &mut Stage) -> Result<(), WorkerError> {
-        let mut transaction = unit.clone();
-        info!("fanout {}", transaction.id);
-
-        let tip = stage.adapter.fetch_tip().await.or_retry()?;
-
-        self.tx_submit_peer_manager
-            .add_tx(transaction.raw.clone())
-            .await;
-
-        transaction.status = TransactionStatus::InFlight;
-        transaction.slot = Some(tip.0);
-
-        stage.storage.update(&transaction).await.or_retry()?;
-
->>>>>>> 4c0ed459
         Ok(())
     }
 }
